# Copyright 2022-2023 Mark Isken, Jacob Norman
import logging
from typing import Tuple, List, Dict
from pathlib import Path

import pandas as pd
import matplotlib.pyplot as plt
from matplotlib.dates import DateFormatter
from cycler import cycler

# from hillmaker.scenario import Scenario
from hillmaker.hmlib import HillTimer, pctile_field_name


def _plot_dow(dow, first_dow):
    if dow < first_dow:
        return dow + 7
    else:
        return dow

def _metric_name(metric, capitalize=True):
    """
    Get optionally capitalized metric name from metric abbreviation.

    Parameters
    ----------
    metric : str
        Some abbreviated version of occupancy, arrivals or departures
    capitalize : bool
        Captilize first letter if True, default is True

    Returns
    -------
    str

    """

    metric_name_map = {'o': 'occupancy', 'a': 'arrivals', 'd': 'departures'}
    metric_name = metric_name_map[metric.lower()[0]]
    if capitalize:
        metric_name = metric_name.title()
    return metric_name


def _dow_name(dow, capitalize=True):
    """
    Get optionally capitalized metric name from day of week abbreviation.

    Parameters
    ----------
    metric : str
        One of mon, tue, wed, thu, fri, sat, or sun
    capitalize : bool
        Captilize first letter if True, default is True

    Returns
    -------
    str

    """

    dow_name_map = {'mon': 'monday', 'tue': 'tuesday', 'wed': 'wednesday', 'thu': 'thursday',
                    'fri': 'friday', 'sat': 'saturday', 'sun': 'sunday'}
    dow_name = dow_name_map[dow.lower()[:3]]
    if capitalize:
        dow_name = dow_name.title()
    return dow_name



def make_week_dow_plots(scenario: 'Scenario', hills: dict):
    """
    Create weekly and all dow plots for arrivals, departures, and occupancy

    Parameters
    ----------
    scenario : Scenario
    hills : dict

    Returns
    -------
    dict of matplotlib plot objects

    """
    # Logging
    # This should inherit level from root logger
    logger = logging.getLogger(__name__)

    # Create and export full week plots if requested
    plots = {}
    if scenario.make_all_week_plots:
        with HillTimer() as t:
            for metric in hills['summaries']['nonstationary']['dow_binofday']:
                fullwk_df = hills['summaries']['nonstationary']['dow_binofday'][metric]
                fullwk_df = fullwk_df.reset_index()

                week_range_str = 'week'
                plot_key = f'{scenario.scenario_name}_{metric}_plot_{week_range_str}'

                plot = make_hill_plot(fullwk_df, scenario.scenario_name, metric, export_path=scenario.output_path,
                                      bin_size_minutes=scenario.bin_size_minutes, cap=scenario.cap,
                                      xlabel=scenario.xlabel, ylabel=scenario.ylabel,
                                      export_png=scenario.export_all_week_plots)
                plots[plot_key] = plot

        logger.info(f"Full week plots created (seconds): {t.interval:.4f}")

    # Create and export individual day of week plots if requested
    if scenario.make_all_dow_plots:
        with HillTimer() as t:
            for metric in hills['summaries']['nonstationary']['dow_binofday']:
                fullwk_df = hills['summaries']['nonstationary']['dow_binofday'][metric]
                fullwk_df = fullwk_df.reset_index()
                for dow in fullwk_df['dow_name'].unique():
                    dow_df = fullwk_df.loc[fullwk_df['dow_name'] == dow]
                    week_range_str = dow
                    plot_key = f'{scenario.scenario_name}_{metric}_plot_{week_range_str}'
                    plot = make_hill_plot(dow_df, scenario.scenario_name, metric, export_path=scenario.output_path,
                                          bin_size_minutes=scenario.bin_size_minutes, cap=scenario.cap, week_range=dow,
                                          xlabel=scenario.xlabel, ylabel=scenario.ylabel,
                                          export_png=scenario.export_all_dow_plots)
                    plots[plot_key] = plot

        logger.info(f"Individual day of week plots created (seconds): {t.interval:.4f}")

    return plots


def make_hill_plot(summary_df: pd.DataFrame, scenario_name: str, metric: str,
                   export_path: Path | str = Path('.'),
                   bin_size_minutes: int = 60, cap: int = None,
                   week_range: str = 'week',
                   xlabel: str = 'Hour', ylabel: str = 'Patients',
                   export_png: bool = False):
    """
    Makes and optionally exports day of week plot

    Takes output DataFrames of `summarize.summarize` and plots mean and percentile
    values for occupancy, arrival, and departure categories. Designed to be run in
    a loop in order to isolate plot to a single day of week.

    Parameters
    ----------
    summary_df : DataFrame
        Single summary df from the output of `summarize.summarize`
    scenario_name : str
        Used in output filenames
    metric : str
        Name of make_hills summary df being plotted
    export_path : str or Path, optional
        Destination path for exported png files, default is current directory
    bin_size_minutes : int, optional
        Number of minutes in each time bin of the day, default is 60. Use a value that
        divides into 1440 with no remainder
    cap : int, optional
        Capacity of area being analyzed, default is None
    week_range : str
        Week range of summary df. Default is 'week', can also take the form of
        the first three characters of a day of week name (ex: 'tue')
    xlabel : str
        x-axis label, default='Hour'
    ylabel : str
        y-axis label, default='Patients'
    export_png : bool, default is False
        If True, plot is exported to png file to `export_path`
    """

    plt.style.use('seaborn-darkgrid')
    fig1 = plt.figure(figsize=(15, 10))
    ax1 = fig1.add_subplot(1, 1, 1)

    # infer number of days being plotted
    num_days = len(summary_df) / (60 / bin_size_minutes * 24)

    # Create a list to use as the X-axis values
    num_bins = num_days * 1440 / bin_size_minutes
    # TODO: This is a Monday. Make flexible so any dow can be "first".
    base_date_for_first_dow = '2015-01-05'
    timestamps = pd.date_range(base_date_for_first_dow, periods=num_bins, freq=f'{bin_size_minutes}Min').tolist()

    # Choose appropriate major and minor tick locations
    major_tick_locations = pd.date_range(f'{base_date_for_first_dow} 12:00:00', periods=7, freq='24H').tolist()
    minor_tick_locations = pd.date_range(f'{base_date_for_first_dow} 06:00:00', periods=42, freq='4H').tolist()

    # Set the tick locations for the axes object
    ax1.set_xticks(major_tick_locations)
    ax1.set_xticks(minor_tick_locations, minor=True)

    # Specify the mean occupancy and percentile values. TODO - let user choose series to plot
    mean_occ = summary_df['mean']
    pctile_occ = summary_df['p95']

    # Styling of bars, lines, plot area
    # Style the bars for mean occupancy
    bar_color = 'steelblue'

    # Style the line for the occupancy percentile
    pctile_line_style = '-'
    pctile_color = 'grey'

    # Add data to the plot
    # Mean occupancy as bars - here's the GOTCHA involving the bar width
    bar_width = 1 / (1440 / bin_size_minutes)
    ax1.bar(timestamps, mean_occ, label=f'Mean {metric}', width=bar_width, color=bar_color, edgecolor=bar_color)

    # Some percentile as a line
    ax1.plot(timestamps, pctile_occ, linestyle=pctile_line_style, label=f'95th %ile {metric}', color=pctile_color)

    # establish capacity horizontal line if supplied
    if cap is not None and metric == 'occupancy':
        plt.axhline(cap, color='r', linestyle='--', label='Capacity')

    # Create formatter variables
    day_fmt = '' if num_days == 1 else '%a'
    dayofweek_formatter = DateFormatter(day_fmt)
    qtrday_formatter = DateFormatter('%H')

    # Format the tick labels
    ax1.xaxis.set_major_formatter(dayofweek_formatter)
    ax1.xaxis.set_minor_formatter(qtrday_formatter)

    # Slide the major tick labels underneath the default location by 20 points
    ax1.tick_params(which='major', pad=20)

    # Add other chart elements

    # Set plot and axis titles
    sup_title = fig1.suptitle(f'{metric.title()} by Time of Day - {week_range.title()}\n{scenario_name.title()}',
                              x=0.125, y=0.95, horizontalalignment='left', verticalalignment='top', fontsize=16)

    ax1.set_title('All category types', loc='left', style='italic')
    ax1.set_xlabel(xlabel)
    ax1.set_ylabel(ylabel)

    # Legend
    ax1.legend(loc='best', frameon=True, facecolor='w')

    # save figure
    if export_png:
        week_range_str = week_range.lower().replace(' ', '_')
        plot_png = f'{scenario_name}_{metric}_plot_{week_range_str}.png'
        png_wpath = Path(export_path, plot_png)
        plt.savefig(png_wpath, bbox_extra_artists=[sup_title], bbox_inches='tight')

    # Suppress plot output in notebook
    plt.close()

    return fig1


def make_week_hill_plot(summary_df: pd.DataFrame, metric: str = 'occupancy',
                        bin_size_minutes: int = 60,
                        cap: int = None,
                        plot_style: str = 'ggplot',
                        figsize: tuple = (15, 10),
                        bar_color_mean: str = 'steelblue',
                        percentiles: Tuple[float] | List[float] = (0.95, 0.75),
                        pctile_color: Tuple[str] | List[str] = ('black', 'grey'),
                        pctile_linestyle: Tuple[str] | List[str] = ('-', '--'),
                        pctile_linewidth: Tuple[float] | List[float] = (0.75, 0.75),
                        cap_color: str = 'r',
                        xlabel: str = 'Hour',
                        ylabel: str = 'Volume',
                        main_title: str = '',
                        main_title_properties: None | Dict = {'loc': 'left', 'fontsize': 16},
                        subtitle: str = '',
                        subtitle_properties: None | Dict = {'loc': 'left', 'style': 'italic'},
                        legend_properties: None | Dict = {'loc': 'best', 'frameon': True, 'facecolor': 'w'},
                        first_dow: str = 'mon',
                        scenario_name: str = '',
                        export_path: Path | str | None = None, ):
    f"""
    Makes and optionally exports week plot for occupancy, arrivals, or departures.

    Takes output DataFrames of `summarize.summarize` and plots mean and percentile
    values for occupancy, arrival, and departure categories.

    Parameters
    ----------
    summary_df : DataFrame
        Single summary df from the output of `summarize.summarize`
    metric : str
        One of 'occupancy', 'arrivals', 'departures'
    plot_style : str, optional
        Matplotlib built in style name. Default is 'ggplot'.
    figsize : Tuple, optional
        Figure size. Default is (15, 10)
    bar_color_mean : str, optional
        Matplotlib color name for the bars representing mean values. Default is 'steelblue'
    percentiles : list or tuple of floats (e.g. [0.75, 0.95]), optional
        Which percentiles to plot. Default is (0.95)
    pctile_color : list or tuple of color codes (e.g. ['blue', 'green'] or list('gb'), optional
        Line color for each percentile series plotted. Order should match order of percentiles list.
        Default is ('black', 'grey').
    pctile_linestyle : List or tuple of line styles (e.g. ['-', '--']), optional
        Line style for each percentile series plotted. Default is ('-', '--').
    pctile_linewidth : List or tuple of line widths in points (e.g. [1.0, 0.75])
        Line width for each percentile series plotted. Default is (0.75, 0.75).
    bin_size_minutes : int, optional
        Number of minutes in each time bin of the day, default is 60. Use a value that
        divides into 1440 with no remainder
    cap : int, optional
        Capacity of area being analyzed, default is None
    cap_color : str, optional
        matplotlib color code, default='r'
    xlabel : str, optional
        x-axis label, default='Hour'
    ylabel : str, optional
        y-axis label, default='Volume'
    main_title : str, optional
        main title for plot, default = ''
    main_title_properties : None or dict, optional
        Dict of `title` properties, default={{'loc': 'left', 'fontsize': 16}}
    subtitle : str, optional
        subtitle for plot, default = ''
    subtitle_properties : None or dict, optional
        Dict of `title` properties, default={{'loc': 'left', 'style': 'italic'}}
    legend_properties : None or dict, optional
        Dict of `legend` properties, default={{'loc': 'best', 'frameon': True, 'facecolor': 'w'}}
    first_dow : str, optional
        Controls which day of week appears first in plot. One of 'mon', 'tue', 'wed', 'thu', 'fri', 'sat, 'sun'
    scenario_name : str
        Used in output filenames, default is ''
    export_path : str or None, default is None
        If not None, plot is exported to `export_path`
    """

    # Create default titles
    if main_title == '':
        main_title = f'{_metric_name(metric)} by time of day and day of week'

    if subtitle == '':
        if len(scenario_name) > 0:
            subtitle = f'Scenario: {scenario_name}'
            main_title += '\n'  # appends newline character to make room for subtitle
    else:
        main_title += '\n'  # appends newline character to make room for subtitle

    with plt.style.context(plot_style):
        # Create empty sized figure
        fig1 = plt.figure(figsize=figsize)
        ax1 = fig1.add_subplot(1, 1, 1)

        # infer number of days being plotted
        num_days = len(summary_df) / (60 / bin_size_minutes * 24)

        # Create a list to use as the X-axis values
        num_bins = num_days * 1440 / bin_size_minutes
        base_dates = {'sun': '2015-01-04', 'mon': '2015-01-05', 'tue': '2015-01-06',
                      'wed': '2015-01-07', 'thu': '2015-01-08', 'fri': '2015-01-09', 'sat': '2015-01-10'}
        first_dow_map = {'sun': 6, 'mon': 0, 'tue': 1, 'wed': 2, 'thu': 3, 'fri': 4, 'sat': 5}
        first_dow_val = first_dow_map[first_dow]
        # Adjust the axis labels for first_dow
        base_date_for_first_dow = base_dates[first_dow]
        timestamps = pd.date_range(base_date_for_first_dow, periods=num_bins, freq=f'{bin_size_minutes}Min').tolist()
        # Adjust the summary df for first_dow
        occ_summary_df_plot = summary_df.copy()
        occ_summary_df_plot.reset_index(inplace=True, drop=False)
        occ_summary_df_plot['plot_dow'] = occ_summary_df_plot['day_of_week'].map(lambda d: _plot_dow(d, first_dow_val))
        occ_summary_df_plot.sort_values(by=['plot_dow', 'bin_of_day'], inplace=True)

        # Choose appropriate major and minor tick locations
        major_tick_locations = pd.date_range(f'{base_date_for_first_dow} 12:00:00', periods=7, freq='24H').tolist()
        minor_tick_locations = pd.date_range(f'{base_date_for_first_dow} 06:00:00', periods=42, freq='4H').tolist()

        # Set the tick locations for the axes object
        ax1.set_xticks(major_tick_locations)
        ax1.set_xticks(minor_tick_locations, minor=True)

        # Add data to the plot
        # Mean occupancy as bars - here's the GOTCHA involving the bar width
        bar_width = 1 / (1440 / bin_size_minutes)
        ax1.bar(timestamps, occ_summary_df_plot['mean'], label=f'Mean {metric}',
                width=bar_width, color=bar_color_mean, edgecolor=bar_color_mean)

        # Percentiles as lines
        # Style the line for the occupancy percentile
        cycler_pctiles = \
            cycler(color=pctile_color) + cycler(linestyle=pctile_linestyle) + cycler(linewidth=pctile_linewidth)
        ax1.set_prop_cycle(cycler_pctiles)

        for p in percentiles:
            pct_name = pctile_field_name(p)
            label = f'{pct_name[1:]}th %ile {metric}'
            ax1.plot(timestamps, occ_summary_df_plot[pct_name], label=label)

        # establish capacity horizontal line if supplied
        if cap is not None and metric.lower()[0] == 'o':
            ax1.axhline(cap, color=cap_color, linestyle='--', label='Capacity')

        # Create formatter variables
        day_fmt = '' if num_days == 1 else '%a'
        dayofweek_formatter = DateFormatter(day_fmt)
        qtrday_formatter = DateFormatter('%H')

        # Format the tick labels
        ax1.xaxis.set_major_formatter(dayofweek_formatter)
        ax1.xaxis.set_minor_formatter(qtrday_formatter)

        # Slide the major tick labels underneath the default location by 20 points
        ax1.tick_params(which='major', pad=20)

        # Add other chart elements

        # Set plot and axis titles
        # Be nice to have application and session level defaults - style sheets for app level?
        if main_title_properties is None:
            main_title_properties = {}

        # Create an invisible subplot to add the second title
        ax2 = fig1.add_axes(ax1.get_position(), zorder=1, frame_on=False)
        ax2.set_axis_off()
        ax2.set_title(main_title, **main_title_properties)

        if subtitle_properties is None:
            subtitle_properties = {}
        ax1.set_title(subtitle, **subtitle_properties)

        ax1.set_xlabel(xlabel)
        ax1.set_ylabel(ylabel)

        # Legend
        if legend_properties is None:
            legend_properties = {}
        ax1.legend(**legend_properties)

        # save figure
        if export_path is not None:
            week_range_str = 'week'
            plot_png = f'{scenario_name}_{metric}_{week_range_str}.png'
            png_wpath = Path(export_path, plot_png)
            plt.savefig(png_wpath, bbox_inches='tight')

        # Suppress plot output in notebook
        plt.close()

    return fig1


def make_week_combo_plot(summary_df1: pd.DataFrame,
                         summary_df2: pd.DataFrame,
                         metric1: str = 'arrivals',
                         metric2: str = 'occupancy',
                         bin_size_minutes: int = 60,
                         cap: int = None,
                         plot_style: str = 'ggplot',
                         figsize: tuple = (15, 10),
                         bar_color_mean: str = 'steelblue',
                         percentiles: Tuple[float] | List[float] = (0.95, 0.75),
                         pctile_color: Tuple[str] | List[str] = ('black', 'grey'),
                         pctile_linestyle: Tuple[str] | List[str] = ('-', '--'),
                         pctile_linewidth: Tuple[float] | List[float] = (0.75, 0.75),
                         cap_color: str = 'r',
                         xlabel: str = 'Hour',
                         ylabel: str = 'Volume',
                         main_title: str = '',
                         main_title_properties: None | Dict = {'loc': 'left', 'fontsize': 16},
                         subtitle: str = '',
                         subtitle_properties: None | Dict = {'loc': 'left', 'style': 'italic'},
                         legend_properties: None | Dict = {'loc': 'best', 'frameon': True, 'facecolor': 'w'},
                         first_dow: str = 'mon',
                         scenario_name: str = '',
                         export_path: Path | str | None = None, ):
    f"""
    Makes and optionally exports week plot for two metrics (occupancy, arrivals, or departures) simultaneously.

    Takes output DataFrames of `summarize.summarize` and plots mean and percentile
    values for occupancy, arrival, and departure categories.

    Parameters
    ----------
    summary_df1 : DataFrame
        Single summary df from the output of `summarize.summarize`. Will be mean bars of plot.
    summary_df2 : DataFrame
        Single summary df from the output of `summarize.summarize`. Will be percentile lines of plot.
    metric1 : str
        One of 'occupancy', 'arrivals', 'departures' that corresponds to `summary_df1`. Default is 'arrivals'.
    metric2 : str
        One of 'occupancy', 'arrivals', 'departures' that corresponds to `summary_df2`. Default is 'occupancy'.
    plot_style : str, optional
        Matplotlib built in style name. Default is 'ggplot'.
    figsize : Tuple, optional
        Figure size. Default is (15, 10)
    bar_color_mean : str, optional
        Matplotlib color name for the bars representing mean values. Default is 'steelblue'
    percentiles : list or tuple of floats (e.g. [0.75, 0.95]), optional
        Which percentiles to plot. Default is (0.95)
    pctile_color : list or tuple of color codes (e.g. ['blue', 'green'] or list('gb'), optional
        Line color for each percentile series plotted. Order should match order of percentiles list.
        Default is ('black', 'grey').
    pctile_linestyle : List or tuple of line styles (e.g. ['-', '--']), optional
        Line style for each percentile series plotted. Default is ('-', '--').
    pctile_linewidth : List or tuple of line widths in points (e.g. [1.0, 0.75])
        Line width for each percentile series plotted. Default is (0.75, 0.75).
    bin_size_minutes : int, optional
        Number of minutes in each time bin of the day, default is 60. Use a value that
        divides into 1440 with no remainder
    cap : int, optional
        Capacity of area being analyzed, default is None
    cap_color : str, optional
        matplotlib color code, default='r'
    xlabel : str, optional
        x-axis label, default='Hour'
    ylabel : str, optional
        y-axis label, default='Volume'
    main_title : str, optional
        Main title for plot, default = ''
    main_title_properties : None or dict, optional
        Dict of `title` properties, default={{'loc': 'left', 'fontsize': 16}}
    subtitle : str, optional
        subtitle for plot, default = ''
    subtitle_properties : None or dict, optional
        Dict of `title` properties, default={{'loc': 'left', 'style': 'italic'}}
    legend_properties : None or dict, optional
        Dict of `legend` properties, default={{'loc': 'best', 'frameon': True, 'facecolor': 'w'}}
    first_dow : str, optional
        Controls which day of week appears first in plot. One of 'mon', 'tue', 'wed', 'thu', 'fri', 'sat, 'sun'
    scenario_name : str
        Used in output filenames, default is ''
    export_path : str or None, default is None
        If not None, plot is exported to `export_path`
    """

    # Create default titles
    if main_title == '':
        main_title = f'{_metric_name(metric1)} & {_metric_name(metric2).lower()} by time of day and day of week'

    if subtitle == '':
        if len(scenario_name) > 0:
            subtitle = f'Scenario: {scenario_name}'
            main_title += '\n'  # appends newline character to make room for subtitle
    else:
        main_title += '\n'  # appends newline character to make room for subtitle

    with plt.style.context(plot_style):
        # Create empty sized figure
        fig1 = plt.figure(figsize=figsize)
        ax1 = fig1.add_subplot(1, 1, 1)

        # infer number of days being plotted
        num_days = len(summary_df1) / (60 / bin_size_minutes * 24)

        # Create a list to use as the X-axis values
        num_bins = num_days * 1440 / bin_size_minutes
        base_dates = {'sun': '2015-01-04', 'mon': '2015-01-05', 'tue': '2015-01-06',
                      'wed': '2015-01-07', 'thu': '2015-01-08', 'fri': '2015-01-09', 'sat': '2015-01-10'}
        first_dow_map = {'sun': 6, 'mon': 0, 'tue': 1, 'wed': 2, 'thu': 3, 'fri': 4, 'sat': 5}
        first_dow_val = first_dow_map[first_dow]
        # Adjust the axis labels for first_dow
        base_date_for_first_dow = base_dates[first_dow]
        timestamps = pd.date_range(base_date_for_first_dow, periods=num_bins, freq=f'{bin_size_minutes}Min').tolist()

        # Adjust the summary df for first_dow
        arr_summary_df_plot = summary_df1.copy()
        arr_summary_df_plot.reset_index(inplace=True, drop=False)
        arr_summary_df_plot['plot_dow'] = arr_summary_df_plot['day_of_week'].map(lambda d: _plot_dow(d, first_dow_val))
        arr_summary_df_plot.sort_values(by=['plot_dow', 'bin_of_day'], inplace=True)

        # Adjust the summary df for first_dow
        occ_summary_df_plot = summary_df2.copy()
        occ_summary_df_plot.reset_index(inplace=True, drop=False)
        occ_summary_df_plot['plot_dow'] = occ_summary_df_plot['day_of_week'].map(lambda d: _plot_dow(d, first_dow_val))
        occ_summary_df_plot.sort_values(by=['plot_dow', 'bin_of_day'], inplace=True)

        # Choose appropriate major and minor tick locations
        major_tick_locations = pd.date_range(f'{base_date_for_first_dow} 12:00:00', periods=7, freq='24H').tolist()
        minor_tick_locations = pd.date_range(f'{base_date_for_first_dow} 06:00:00', periods=42, freq='4H').tolist()

        # Set the tick locations for the axes object
        ax1.set_xticks(major_tick_locations)
        ax1.set_xticks(minor_tick_locations, minor=True)

        # Add data to the plot
        # Mean occupancy as bars - here's the GOTCHA involving the bar width
        bar_width = 1 / (1440 / bin_size_minutes)
        ax1.bar(timestamps, arr_summary_df_plot['mean'], label=f'Mean {metric1}',
                width=bar_width, color=bar_color_mean, edgecolor=bar_color_mean)

        # Percentiles as lines
        # Style the line for the occupancy percentile
        cycler_pctiles = \
            cycler(color=pctile_color) + cycler(linestyle=pctile_linestyle) + cycler(linewidth=pctile_linewidth)
        ax1.set_prop_cycle(cycler_pctiles)

        for p in percentiles:
            pct_name = pctile_field_name(p)
            label = f'{pct_name[1:]}th %ile {metric2}'
            ax1.plot(timestamps, occ_summary_df_plot[pct_name], label=label)

        # establish capacity horizontal line if supplied
        if cap is not None and metric.lower()[0] == 'o':
            ax1.axhline(cap, color=cap_color, linestyle='--', label='Capacity')

        # Create formatter variables
        day_fmt = '' if num_days == 1 else '%a'
        dayofweek_formatter = DateFormatter(day_fmt)
        qtrday_formatter = DateFormatter('%H')

        # Format the tick labels
        ax1.xaxis.set_major_formatter(dayofweek_formatter)
        ax1.xaxis.set_minor_formatter(qtrday_formatter)

        # Slide the major tick labels underneath the default location by 20 points
        ax1.tick_params(which='major', pad=20)

        # Add other chart elements

        # Set plot and axis titles
        # Be nice to have application and session level defaults - style sheets for app level?
        if main_title_properties is None:
            main_title_properties = {}

        # Create an invisible subplot to add the second title
        ax2 = fig1.add_axes(ax1.get_position(), zorder=1, frame_on=False)
        ax2.set_axis_off()
        ax2.set_title(main_title, **main_title_properties)

        if subtitle_properties is None:
            subtitle_properties = {}
        ax1.set_title(subtitle, **subtitle_properties)

        ax1.set_xlabel(xlabel)
        ax1.set_ylabel(ylabel)

        # Legend
        if legend_properties is None:
            legend_properties = {}
        ax1.legend(**legend_properties)

        # save figure
        if export_path is not None:
            week_range_str = 'week'
            plot_png = f'{scenario_name}_{metric1}_{metric2}_{week_range_str}.png'
            png_wpath = Path(export_path, plot_png)
            plt.savefig(png_wpath, bbox_inches='tight')

        # Suppress plot output in notebook
        plt.close()

    return fig1

def make_daily_hill_plot(summary_df: pd.DataFrame, day_of_week: str, metric: str = 'occupancy',
                         bin_size_minutes: int = 60,
                         cap: int = None,
                         plot_style: str = 'ggplot',
                         figsize: tuple = (15, 10),
                         bar_color_mean: str = 'steelblue',
                         percentiles: Tuple[float] | List[float] = (0.95, 0.75),
                         pctile_color: Tuple[str] | List[str] = ('black', 'grey'),
                         pctile_linestyle: Tuple[str] | List[str] = ('-', '--'),
                         pctile_linewidth: Tuple[float] | List[float] = (0.75, 0.75),
                         cap_color: str = 'r',
                         xlabel: str = 'Hour',
                         ylabel: str = 'Volume',
                         main_title: str = '',
                         main_title_properties: None | Dict = {'loc': 'left', 'fontsize': 16},
                         subtitle: str = '',
                         subtitle_properties: None | Dict = {'loc': 'left', 'style': 'italic'},
                         legend_properties: None | Dict = {'loc': 'best', 'frameon': True, 'facecolor': 'w'},
                         scenario_name: str = '',
                         export_path: Path | str | None = None, ):
    f"""
    Makes and optionally exports week plot for occupancy, arrivals, or departures.

    Takes output DataFrames of `summarize.summarize` and plots mean and percentile
    values for occupancy, arrival, and departure categories.

    Parameters
    ----------
    summary_df : DataFrame
        Single summary df from the output of `summarize.summarize`
    day_of_week : str
        One of 'mon', 'tue', 'wed', 'thu', 'fri', 'sat, 'sun'
    metric : str
        One of 'occupancy', 'arrivals', 'departures'
    plot_style : str, optional
        Matplotlib built in style name. Default is 'ggplot'.
    figsize : Tuple, optional
        Figure size. Default is (15, 10)
    bar_color_mean : str, optional
        Matplotlib color name for the bars representing mean values. Default is 'steelblue'
    percentiles : list or tuple of floats (e.g. [0.75, 0.95]), optional
        Which percentiles to plot. Default is (0.95)
    pctile_color : list or tuple of color codes (e.g. ['blue', 'green'] or list('gb'), optional
        Line color for each percentile series plotted. Order should match order of percentiles list.
        Default is ('black', 'grey').
    pctile_linestyle : List or tuple of line styles (e.g. ['-', '--']), optional
        Line style for each percentile series plotted. Default is ('-', '--').
    pctile_linewidth : List or tuple of line widths in points (e.g. [1.0, 0.75])
        Line width for each percentile series plotted. Default is (0.75, 0.75).
    bin_size_minutes : int, optional
        Number of minutes in each time bin of the day, default is 60. Use a value that
        divides into 1440 with no remainder
    cap : int, optional
        Capacity of area being analyzed, default is None
    cap_color : str, optional
        matplotlib color code, default='r'
    xlabel : str, optional
        x-axis label, default='Hour'
    ylabel : str, optional
        y-axis label, default='Patients'
    main_title : str, optional
<<<<<<< HEAD
        super title for plot, default = 'Occupancy by time of day and day of week - {scenario_name}'
=======
        Main title for plot, default = 'Occupancy by time of day and day of week - {scenario_name}'
>>>>>>> 282d3e0f
    main_title_properties : None or dict, optional
        Dict of `suptitle` properties, default={{'loc': 'left', 'fontsize': 16}}  
    subtitle : str, optional
        title for plot, default = 'All categories'
    subtitle_properties : None or dict, optional
        Dict of `title` properties, default={{'loc': 'left', 'style': 'italic'}}
    legend_properties : None or dict, optional
        Dict of `legend` properties, default={{'loc': 'best', 'frameon': True, 'facecolor': 'w'}}
    scenario_name : str
        Used in output filenames, default is ''
    export_path : str or None, default is None
        If not None, plot is exported to `export_path`
    """

    # Create default titles
    if main_title == '':
        main_title = f'{_metric_name(metric)} summary - {_dow_name(day_of_week)}'

    if subtitle == '':
        if len(scenario_name) > 0:
            subtitle = f'Scenario: {scenario_name}'
            main_title += '\n'  # appends newline character to make room for subtitle
    else:
        main_title += '\n'  # appends newline character to make room for subtitle

    with plt.style.context(plot_style):
        # Create empty sized figure
        fig1 = plt.figure(figsize=figsize)
        ax1 = fig1.add_subplot(1, 1, 1)

        num_days = 1

        # Create a list to use as the X-axis values
        num_bins = num_days * 1440 / bin_size_minutes
        base_dates = {'sun': '2015-01-04', 'mon': '2015-01-05', 'tue': '2015-01-06',
                      'wed': '2015-01-07', 'thu': '2015-01-08', 'fri': '2015-01-09', 'sat': '2015-01-10'}
        dow_map = {'sun': 6, 'mon': 0, 'tue': 1, 'wed': 2, 'thu': 3, 'fri': 4, 'sat': 5}
        dow_val = dow_map[day_of_week]
        # Adjust the axis labels for first_dow
        base_date_for_first_dow = base_dates[day_of_week]
        timestamps = pd.date_range(base_date_for_first_dow, periods=num_bins, freq=f'{bin_size_minutes}Min').tolist()
        # Adjust the summary df for dow to plot
        occ_summary_df_plot = summary_df.copy()
        occ_summary_df_plot.reset_index(inplace=True, drop=False)
        occ_summary_df_plot = occ_summary_df_plot[occ_summary_df_plot['day_of_week'] == dow_val].copy()
        occ_summary_df_plot.sort_values(by=['bin_of_day'], inplace=True)

        # Choose appropriate major and minor tick locations
        major_tick_locations = pd.date_range(f'{base_date_for_first_dow} 00:00:00', periods=24, freq='1H').tolist()
        # minor_tick_locations = pd.date_range(f'{base_date_for_first_dow} 01:00:00', periods=24, freq='1H').tolist()

        # Set the tick locations for the axes object
        ax1.set_xticks(major_tick_locations)
        # ax1.set_xticks(minor_tick_locations, minor=True)

        # Add data to the plot
        # Mean occupancy as bars - here's the GOTCHA involving the bar width
        bar_width = 1 / (1440 / bin_size_minutes)
        ax1.bar(timestamps, occ_summary_df_plot['mean'], label=f'Mean {metric}',
                width=bar_width, color=bar_color_mean, edgecolor=bar_color_mean)

        # Percentiles as lines
        # Style the line for the occupancy percentile
        cycler_pctiles = (
                cycler(color=pctile_color) + cycler(linestyle=pctile_linestyle) + cycler(linewidth=pctile_linewidth))
        ax1.set_prop_cycle(cycler_pctiles)

        for p in percentiles:
            pct_name = pctile_field_name(p)
            label = f'{pct_name[1:]}th %ile {metric}'
            ax1.plot(timestamps, occ_summary_df_plot[pct_name], label=label)

        # establish capacity horizontal line if supplied
        if cap is not None and metric.lower()[0] == 'o':
            ax1.axhline(cap, color=cap_color, linestyle='--', label='Capacity')

        # Create formatter variables
        # day_fmt = '' if num_days == 1 else '%a'
        # dayofweek_formatter = DateFormatter(day_fmt)
        hour_formatter = DateFormatter('%H')

        # Format the tick labels
        ax1.xaxis.set_major_formatter(hour_formatter)
        # ax1.xaxis.set_minor_formatter(qtrday_formatter)

        # Slide the major tick labels underneath the default location by 20 points
        # ax1.tick_params(which='major', pad=20)

        # Add other chart elements

        # Set plot and axis titles
        # Be nice to have application and session level defaults - style sheets for app level?
        if main_title_properties is None:
            main_title_properties = {}

        # Create an invisible subplot to add the second title
        ax2 = fig1.add_axes(ax1.get_position(), zorder=1, frame_on=False)
        ax2.set_axis_off()
        ax2.set_title(main_title, **main_title_properties)

        if subtitle_properties is None:
            subtitle_properties = {}
        ax1.set_title(subtitle, **subtitle_properties)

        ax1.set_xlabel(xlabel)
        ax1.set_ylabel(ylabel)

        # Legend
        if legend_properties is None:
            legend_properties = {}
        ax1.legend(**legend_properties)

        # save figure
        if export_path is not None:
            week_range_str = day_of_week
            plot_png = f'{scenario_name}_{metric}_{week_range_str}.png'
            png_wpath = Path(export_path, plot_png)
            plt.savefig(png_wpath, bbox_inches='tight')

        # Suppress plot output in notebook
        plt.close()

    return fig1


def make_daily_combo_plot(summary_df1: pd.DataFrame,
                          summary_df2: pd.DataFrame,
                          day_of_week: str,
                          metric1: str = 'arrivals',
                          metric2: str = 'occupancy',
                          bin_size_minutes: int = 60,
                          cap: int = None,
                          plot_style: str = 'ggplot',
                          figsize: tuple = (15, 10),
                          bar_color_mean: str = 'steelblue',
                          percentiles: Tuple[float] | List[float] = (0.95, 0.75),
                          pctile_color: Tuple[str] | List[str] = ('black', 'grey'),
                          pctile_linestyle: Tuple[str] | List[str] = ('-', '--'),
                          pctile_linewidth: Tuple[float] | List[float] = (0.75, 0.75),
                          cap_color: str = 'r',
                          xlabel: str = 'Hour',
                          ylabel: str = 'Volume',
                          main_title: str = '',
                          main_title_properties: None | Dict = {'loc': 'left', 'fontsize': 16},
                          subtitle: str = '',
                          subtitle_properties: None | Dict = {'loc': 'left', 'style': 'italic'},
                          legend_properties: None | Dict = {'loc': 'best', 'frameon': True, 'facecolor': 'w'},
                          scenario_name: str = '',
                          export_path: Path | str | None = None, ):
    f"""
    Makes and optionally exports week plot for two metrics (occupancy, arrivals, or departures) simultaneously.

    Takes output DataFrames of `summarize.summarize` and plots mean and percentile
    values for occupancy, arrival, and departure categories.

    Parameters
    ----------
    summary_df1 : DataFrame
        Single summary df from the output of `summarize.summarize`. Will be mean bars of plot.
    summary_df2 : DataFrame
        Single summary df from the output of `summarize.summarize`. Will be percentile lines of plot.
    day_of_week : str
        One of 'mon', 'tue', 'wed', 'thu', 'fri', 'sat, 'sun'
    metric1 : str
        One of 'occupancy', 'arrivals', 'departures' that corresponds to `summary_df1`. Default is 'arrivals'.
    metric2 : str
        One of 'occupancy', 'arrivals', 'departures' that corresponds to `summary_df2`. Default is 'occupancy'.
    plot_style : str, optional
        Matplotlib built in style name. Default is 'ggplot'.
    figsize : Tuple, optional
        Figure size. Default is (15, 10)
    bar_color_mean : str, optional
        Matplotlib color name for the bars representing mean values. Default is 'steelblue'
    percentiles : list or tuple of floats (e.g. [0.75, 0.95]), optional
        Which percentiles to plot. Default is (0.95)
    pctile_color : list or tuple of color codes (e.g. ['blue', 'green'] or list('gb'), optional
        Line color for each percentile series plotted. Order should match order of percentiles list.
        Default is ('black', 'grey').
    pctile_linestyle : List or tuple of line styles (e.g. ['-', '--']), optional
        Line style for each percentile series plotted. Default is ('-', '--').
    pctile_linewidth : List or tuple of line widths in points (e.g. [1.0, 0.75])
        Line width for each percentile series plotted. Default is (0.75, 0.75).
    bin_size_minutes : int, optional
        Number of minutes in each time bin of the day, default is 60. Use a value that
        divides into 1440 with no remainder
    cap : int, optional
        Capacity of area being analyzed, default is None
    cap_color : str, optional
        matplotlib color code, default='r'
    xlabel : str, optional
        x-axis label, default='Hour'
    ylabel : str, optional
        y-axis label, default='Patients'
    main_title : str, optional
        Main title for plot, default = 'Occupancy by time of day and day of week - {scenario_name}'
    main_title_properties : None or dict, optional
        Dict of `title` properties, default={{'loc': 'left', 'fontsize': 16}}  
    subtitle : str, optional
        title for plot, default = 'All categories'
    subtitle_properties : None or dict, optional
        Dict of `title` properties, default={{'loc': 'left', 'style': 'italic'}}
    legend_properties : None or dict, optional
        Dict of `legend` properties, default={{'loc': 'best', 'frameon': True, 'facecolor': 'w'}}
    scenario_name : str
        Used in output filenames, default is ''
    export_path : str or None, default is None
        If not None, plot is exported to `export_path`
    """

    # Create default titles
    if main_title == '':
        main_title = f'{_metric_name(metric1)} & {_metric_name(metric2).lower()} summary - {_dow_name(day_of_week)}'

    if subtitle == '':
        if len(scenario_name) > 0:
            subtitle = f'Scenario: {scenario_name}'
            main_title += '\n'  # appends newline character to make room for subtitle
    else:
        main_title += '\n'  # appends newline character to make room for subtitle

    with plt.style.context(plot_style):
        # Create empty sized figure
        fig1 = plt.figure(figsize=figsize)
        ax1 = fig1.add_subplot(1, 1, 1)

        num_days = 1

        # Create a list to use as the X-axis values
        num_bins = num_days * 1440 / bin_size_minutes
        base_dates = {'sun': '2015-01-04', 'mon': '2015-01-05', 'tue': '2015-01-06',
                      'wed': '2015-01-07', 'thu': '2015-01-08', 'fri': '2015-01-09', 'sat': '2015-01-10'}
        dow_map = {'sun': 6, 'mon': 0, 'tue': 1, 'wed': 2, 'thu': 3, 'fri': 4, 'sat': 5}
        dow_val = dow_map[day_of_week]
        # Adjust the axis labels for first_dow
        base_date_for_first_dow = base_dates[day_of_week]
        timestamps = pd.date_range(base_date_for_first_dow, periods=num_bins, freq=f'{bin_size_minutes}Min').tolist()

        # Adjust the summary df for dow to plot
        arr_summary_df_plot = summary_df1.copy()
        arr_summary_df_plot.reset_index(inplace=True, drop=False)
        arr_summary_df_plot = arr_summary_df_plot[arr_summary_df_plot['day_of_week'] == dow_val].copy()
        arr_summary_df_plot.sort_values(by=['bin_of_day'], inplace=True)

        # Adjust the summary df for dow to plot
        occ_summary_df_plot = summary_df2.copy()
        occ_summary_df_plot.reset_index(inplace=True, drop=False)
        occ_summary_df_plot = occ_summary_df_plot[occ_summary_df_plot['day_of_week'] == dow_val].copy()
        occ_summary_df_plot.sort_values(by=['bin_of_day'], inplace=True)

        # Choose appropriate major and minor tick locations
        major_tick_locations = pd.date_range(f'{base_date_for_first_dow} 00:00:00', periods=24, freq='1H').tolist()
        # minor_tick_locations = pd.date_range(f'{base_date_for_first_dow} 01:00:00', periods=24, freq='1H').tolist()

        # Set the tick locations for the axes object
        ax1.set_xticks(major_tick_locations)
        # ax1.set_xticks(minor_tick_locations, minor=True)

        # Add data to the plot
        # Mean occupancy as bars - here's the GOTCHA involving the bar width
        bar_width = 1 / (1440 / bin_size_minutes)
        ax1.bar(timestamps, arr_summary_df_plot['mean'], label=f'Mean {metric1}',
                width=bar_width, color=bar_color_mean, edgecolor=bar_color_mean)

        # Percentiles as lines
        # Style the line for the occupancy percentile
        cycler_pctiles = (
                cycler(color=pctile_color) + cycler(linestyle=pctile_linestyle) + cycler(linewidth=pctile_linewidth))
        ax1.set_prop_cycle(cycler_pctiles)

        for p in percentiles:
            pct_name = pctile_field_name(p)
            label = f'{pct_name[1:]}th %ile {metric2}'
            ax1.plot(timestamps, occ_summary_df_plot[pct_name], label=label)

        # establish capacity horizontal line if supplied
        if cap is not None and metric.lower()[0] == 'o':
            ax1.axhline(cap, color=cap_color, linestyle='--', label='Capacity')

        # Create formatter variables
        # day_fmt = '' if num_days == 1 else '%a'
        # dayofweek_formatter = DateFormatter(day_fmt)
        hour_formatter = DateFormatter('%H')

        # Format the tick labels
        ax1.xaxis.set_major_formatter(hour_formatter)
        # ax1.xaxis.set_minor_formatter(qtrday_formatter)

        # Slide the major tick labels underneath the default location by 20 points
        # ax1.tick_params(which='major', pad=20)

        # Add other chart elements

        # Set plot and axis titles
        # Be nice to have application and session level defaults - style sheets for app level?
        if main_title_properties is None:
            main_title_properties = {}

        # Create an invisible subplot to add the second title
        ax2 = fig1.add_axes(ax1.get_position(), zorder=1, frame_on=False)
        ax2.set_axis_off()
        ax2.set_title(main_title, **main_title_properties)

        if subtitle_properties is None:
            subtitle_properties = {}
        ax1.set_title(subtitle, **subtitle_properties)

        ax1.set_xlabel(xlabel)
        ax1.set_ylabel(ylabel)

        # Legend
        if legend_properties is None:
            legend_properties = {}
        ax1.legend(**legend_properties)

        # save figure
        if export_path is not None:
            week_range_str = day_of_week
            plot_png = f'{scenario_name}_{metric1}_{metric2}_{week_range_str}.png'
            png_wpath = Path(export_path, plot_png)
            plt.savefig(png_wpath, bbox_inches='tight')

        # Suppress plot output in notebook
        plt.close()

    return fig1<|MERGE_RESOLUTION|>--- conflicted
+++ resolved
@@ -700,11 +700,7 @@
     ylabel : str, optional
         y-axis label, default='Patients'
     main_title : str, optional
-<<<<<<< HEAD
-        super title for plot, default = 'Occupancy by time of day and day of week - {scenario_name}'
-=======
         Main title for plot, default = 'Occupancy by time of day and day of week - {scenario_name}'
->>>>>>> 282d3e0f
     main_title_properties : None or dict, optional
         Dict of `suptitle` properties, default={{'loc': 'left', 'fontsize': 16}}  
     subtitle : str, optional
