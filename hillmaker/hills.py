--- conflicted
+++ resolved
@@ -28,14 +28,8 @@
                bin_size_minutes=60,
                percentiles=(0.25, 0.5, 0.75, 0.95, 0.99),
                cat_to_exclude=None,
-<<<<<<< HEAD
-               occ_weight_field='',
-               occ_weight_val=1.0,
-               totals=True,
-=======
                occ_weight_field=None,
                totals=1,
->>>>>>> ef5790df
                nonstationary_stats=True,
                stationary_stats=True,
                export_bydatetime_csv=True,
@@ -76,21 +70,12 @@
     cat_to_exclude : list, optional
         Categories to ignore, default is None
     occ_weight_field : string, optional
-<<<<<<< HEAD
-        Column name corresponding to the weights to use for occupancy incrementing. If specified, overrides
-        occ_weight_value.
-    occ_weight_val : float, optional
-        Weight to use for occupancy incrementing
-    totals : bool, optional
-       If true, overall totals are computed. Else, just category specific values computed. Default is True.
-=======
         Column name corresponding to the weights to use for occupancy incrementing.
     edge_bins: int, default 1
         Occupancy contribution method for arrival and departure bins. 1=fractional, 2=whole bin
     totals: int, default 1
         0=no totals, 1=totals by datetime, 2=totals bydatetime as well as totals for each field in the
         catfields (only relevant for > 1 category field)
->>>>>>> ef5790df
     nonstationary_stats : bool, optional
        If true, datetime bin stats are computed. Else, they aren't computed. Default is True
     stationary_stats : bool, optional
@@ -122,26 +107,7 @@
     """
 
     # Create the bydatetime DataFrame
-<<<<<<< HEAD
-    with Hilltimer() as t:
-        bydt_df = bydatetime.make_bydatetime(stops_df,
-                                             infield,
-                                             outfield,
-                                             start_analysis,
-                                             end_analysis,
-                                             catfield,
-                                             total_str,
-                                             bin_size_minutes,
-                                             cat_to_exclude=cat_to_exclude,
-                                             occ_weight_field=occ_weight_field,
-                                             occ_weight_val=occ_weight_val,
-                                             totals=totals,
-                                             edge_bins=edge_bins,
-                                             verbose=verbose)
-
-=======
     with HillTimer() as t:
->>>>>>> ef5790df
         starttime = t.start
         bydt_dfs = make_bydatetime(stops_df,
                                    infield,
@@ -239,10 +205,6 @@
         bydt_dfs[d].to_csv(csv_wpath, index=True, float_format='%.6f', columns=dt_cols)
 
 
-<<<<<<< HEAD
-    # Set column output order
-    dt_cols = ['arrivals', 'departures', 'occupancy']
-=======
 def export_summaries(summary_all_dfs, scenario_name, export_path, temporal_key):
 
     """
@@ -269,7 +231,6 @@
     for d in summary_dfs:
         dfdict = summary_dfs[d]
         for metric in ['occupancy', 'arrivals', 'departures']:
->>>>>>> ef5790df
 
             df = dfdict[metric]
             file_summary_csv = scenario_name + '_' + metric
@@ -278,12 +239,7 @@
             else:
                 file_summary_csv = file_summary_csv + '.csv'
 
-<<<<<<< HEAD
-    # Export to csv
-    summaries['bydatetime'].to_csv(file_bydt_csv, index=True, float_format='%.6f', columns=dt_cols)
-=======
             csv_wpath = os.path.normpath(os.path.join(export_path, file_summary_csv))
->>>>>>> ef5790df
 
             catfield = df.index.names
 
